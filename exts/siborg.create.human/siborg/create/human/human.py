--- conflicted
+++ resolved
@@ -175,12 +175,10 @@
         usd_context = omni.usd.get_context()
         stage = usd_context.get_stage()
         prim = stage.GetPrimAtPath(prim_path)
+        prim = stage.GetPrimAtPath(prim_path)
 
         if prim and stage:
-<<<<<<< HEAD
-=======
             print(prim.GetPath().pathString)
->>>>>>> aae95b44
             prim_kind = prim.GetTypeName()
             # Check if the prim is a SkelRoot and a human
             if prim_kind == "SkelRoot" and prim.GetCustomDataByKey("human"):
@@ -191,14 +189,7 @@
                     root_path = default_prim.GetPath().pathString
                 else:
                     root_path = "/"
-<<<<<<< HEAD
-
-                # Apply MakeHuman targets
-                MHCaller.human.applyAllTargets()
-
-=======
                     
->>>>>>> aae95b44
                 # Write the properties of the human to the prim
                 self.write_properties(prim_path, stage)
 
