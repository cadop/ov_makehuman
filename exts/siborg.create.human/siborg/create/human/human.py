--- conflicted
+++ resolved
@@ -179,65 +179,6 @@
         prim = stage.GetPrimAtPath(prim_path)
         prim = stage.GetPrimAtPath(prim_path)
 
-<<<<<<< HEAD
-        if selected_prim_paths and stage:
-            # Get the path of the selected prim
-            if len(selected_prim_paths) == 1:
-                path = selected_prim_paths[0]
-                print(path)
-                prim = stage.GetPrimAtPath(path)
-                prim_kind = prim.GetTypeName()
-                # Check if the prim is a SkelRoot and a human
-                if prim_kind == "SkelRoot" and prim.GetCustomDataByKey("human"):
-                    # Get default prim.
-                    default_prim = stage.GetDefaultPrim()
-                    if default_prim.IsValid():
-                        # Set the rootpath under the stage's default prim, if the default prim is valid
-                        root_path = default_prim.GetPath().pathString
-                        
-                    # Write the properties of the human to the prim
-                    self.write_properties(prim_path, stage)
-
-                    # Get the objects of the human from mhcaller
-                    objects = MHCaller.objects
-
-                    # Get the human object from the list of objects
-                    human = objects[0]
-
-                    # Determine the offset for the human from the ground
-                    offset = -1 * human.getJointPosition("ground")
-
-                    # Import makehuman objects into the scene
-                    mesh_paths = self.import_meshes(prim_path, stage, offset = offset)
-
-                    # Update the skeleton values and insert it into the stage
-                    self.usd_skel = self.skeleton.update_in_scene(stage, prim_path, offset = offset)
-
-                    # Get the meshGeom for the human
-                    meshGeom = stage.GetPrimAtPath(mesh_paths[0]).GetPrim()
-                    # Add sample blendshape
-                    blend = self.add_blendshape(meshGeom, "C:/Users/jhg29/Documents/GitHub/mpfb2/src/mpfb/data/targets/nose/nose-scale-depth-incr.target/nose-scale-depth-incr.target")
-
-                    # Create bindings between meshes and the skeleton. Returns a list of
-                    # bindings the length of the number of meshes
-                    bindings = self.setup_bindings(mesh_paths, stage, self.usd_skel)
-
-                    # Get the binding for the human and add the blendshape to it
-                    human_binding = bindings[0]
-                    self.add_blendshape_binding(human_binding,blend)
-
-                    # Setup weights for corresponding mh_meshes (which hold the data) and
-                    # bindings (which link USD_meshes to the skeleton)
-                    self.setup_weights(self.mh_meshes, bindings, self.skeleton.joint_names, self.skeleton.joint_paths)
-
-                    self.setup_materials(self.mh_meshes, mesh_paths, root_path, stage)
-
-                    # Explicitly setup material for human skin
-                    texture_path = data_path("skins/textures/skin.png")
-                    skin = create_material(texture_path, "Skin", root_path, stage)
-                    # Bind the skin material to the first prim in the list (the human)
-                    bind_material(mesh_paths[0], skin, stage)
-=======
         if prim and stage:
             print(prim.GetPath().pathString)
             prim_kind = prim.GetTypeName()
@@ -248,7 +189,6 @@
                 if default_prim.IsValid():
                     # Set the rootpath under the stage's default prim, if the default prim is valid
                     root_path = default_prim.GetPath().pathString
->>>>>>> fd3dffeb
                 else:
                     root_path = "/"
                     
