import omni.ext
import omni.ui as ui
import carb
import carb.events
import omni
<<<<<<< HEAD
from . import mhusd

# from .window import MHWindow, WINDOW_TITLE
=======
from functools import partial
import asyncio
import omni.usd
from pxr import Usd
from typing import Union

from .window import MHWindow, WINDOW_TITLE, MENU_PATH
>>>>>>> fd3dffeb

class MakeHumanExtension(omni.ext.IExt):
    # # ext_id is current extension id. It can be used with extension manager to query additional information, like where
    # # this extension is located on filesystem.

    def on_startup(self, ext_id):

<<<<<<< HEAD
    #     # subscribe to stage events
    #     # see https://github.com/mtw75/kit_customdata_view
    #     self._usd_context = omni.usd.get_context()
    #     self._selection = self._usd_context.get_selection()
    #     self._human_selection_event = carb.events.type_from_string("siborg.create.human.human_selected")
        
    #     # subscribe to stage events
    #     self._events = self._usd_context.get_stage_event_stream()
    #     self._stage_event_sub = self._events.create_subscription_to_push(
    #         self._on_stage_event,
    #         name='human seletion changed',
    #         )
=======
        # subscribe to stage events
        # see https://github.com/mtw75/kit_customdata_view
        _usd_context = omni.usd.get_context()
        self._selection = _usd_context.get_selection()
        self._human_selection_event = carb.events.type_from_string("siborg.create.human.human_selected")
        
        # subscribe to stage events
        self._events = _usd_context.get_stage_event_stream()
        self._stage_event_sub = self._events.create_subscription_to_push(
            self._on_stage_event,
            name='human seletion changed',
            )
>>>>>>> fd3dffeb

    #     # get message bus event stream so we can push events to the message bus
    #     self._bus = omni.kit.app.get_app().get_message_bus_event_stream()

<<<<<<< HEAD
    #     # create a model to hold the selected prim path
    #     self._selected_primpath_model = ui.SimpleStringModel("-")

    #     # Create a path for menu item to open the window
    #     self._menu_path = f"Window/{WINDOW_TITLE}"

    #     # create a window for the extension
        print("[siborg.create.human] HumanGeneratorExtension startup")
    #     self._window = None
    #     self._menu = omni.kit.ui.get_editor_menu().add_item(self._menu_path, self._on_menu_click, True)


    # def _on_menu_click(self, menu, toggled):
    #     """Handles showing and hiding the window from the 'Windows' menu."""
    #     if toggled:
    #         if self._window is None:
    #             self._window = MHWindow(WINDOW_TITLE, self._menu_path)
    #         else:
    #             self._window.show()
    #     else:
    #         if self._window is not None:
    #             self._window.hide()

    # def _on_stage_event(self, event):
    #     if event.type == int(omni.usd.StageEventType.SELECTION_CHANGED):
    #         self._on_selection_changed()

    # def _on_selection_changed(self):
    #     # get the current selection and stage
    #     selection = self._selection.get_selected_prim_paths()
    #     stage = self._usd_context.get_stage()
    #     print(f"== selection changed with {len(selection)} items")

    #     if selection and stage:
    #         if len(selection) > 0:
    #             path = selection[-1]
    #             print(path)
    #             self._selected_primpath_model.set_value(path)
    #             prim = stage.GetPrimAtPath(path)
    #             prim_kind = prim.GetTypeName()
    #             # If the selection is a human, push an event to the event stream with the prim as a payload
    #             # This event will be picked up by the window and used to update the UI
    #             if prim_kind == "SkelRoot" and prim.GetCustomDataByKey("human"):
    #                 carb.log_warn("Human selected")
    #                 self._bus.push(self._human_selection_event, payload={"prim_path": path})

        self._window = ui.Window("My Window", width=300, height=300)
        with self._window.frame:
            with ui.VStack():
                label = ui.Label("")
                

                def on_click():
                    mhusd.make_human()

                with ui.HStack():
                    ui.Button("Add", clicked_fn=on_click)

    def on_shutdown(self):
        print("[siborg.create.human] HumanGenerator shutdown")
    #     omni.kit.ui.get_editor_menu().remove_item(self._menu)
    #     if self._window is not None:
    #         self._window.destroy()
    #         self._window = None
    #     # unsubscribe from stage events
    #     self._stage_event_sub = None
=======
        ui.Workspace.set_show_window_fn(WINDOW_TITLE, partial(self.show_window, None))

        # create a menu item to open the window
        editor_menu = omni.kit.ui.get_editor_menu()
        if editor_menu:
            self._menu = editor_menu.add_item(
                MENU_PATH, self.show_window, toggle=True, value=True
            )
        # show the window
        ui.Workspace.show_window(WINDOW_TITLE)
        print("[siborg.create.human] HumanGeneratorExtension startup")

    def on_shutdown(self):
        self._menu = None
        if self._window:
            self._window.destroy()
            self._window = None

        # Deregister the function that shows the window from omni.ui
        ui.Workspace.set_show_window_fn(WINDOW_TITLE, None)

    async def _destroy_window_async(self):
        # wait one frame, this is due to the one frame defer
        # in Window::_moveToMainOSWindow()
        await omni.kit.app.get_app().next_update_async()
        if self._window:
            self._window.destroy()
            self._window = None

    def visibility_changed(self, visible):
        # Called when window closed by user
        editor_menu = omni.kit.ui.get_editor_menu()
        # Update the menu item to reflect the window state
        if editor_menu:
            editor_menu.set_value(MENU_PATH, visible)
        if not visible:
            # Destroy the window, since we are creating new window
            # in show_window
            asyncio.ensure_future(self._destroy_window_async())

    def show_window(self, menu, value):
        """Handles showing and hiding the window"""
        if value:
            self._window = MHWindow(WINDOW_TITLE)
            # # Dock window wherever the "Content" tab is found (bottom panel by default)
            self._window.deferred_dock_in("Content", ui.DockPolicy.CURRENT_WINDOW_IS_ACTIVE)
            self._window.set_visibility_changed_fn(self.visibility_changed)
        elif self._window:
            self._window.visible = False

    def _on_stage_event(self, event):
        """Handles stage events. This is where we get notified when the user selects/deselects a prim in the viewport."""
        if event.type == int(omni.usd.StageEventType.SELECTION_CHANGED):
            # Get the current selection
            selection = self._selection.get_selected_prim_paths()

            # Check if the selection is empty
            if not selection:
                # Push an event to the message bus with "None" as a payload
                # This event will be picked up by the window and used to update the UI
                carb.log_warn("Human deselected")
                self._bus.push(self._human_selection_event, payload={"prim_path": None})
            else:
                # Get the stage
                _usd_context = omni.usd.get_context()
                stage = _usd_context.get_stage()

                if selection and stage:
                    if len(selection) > 0:
                        path = selection[-1]
                        print(path)
                        prim = stage.GetPrimAtPath(path)
                        prim = self._get_typed_parent(prim, "SkelRoot")
                        # If the selection is a human, push an event to the event stream with the prim as a payload
                        # This event will be picked up by the window and used to update the UI
                        if prim and prim.GetCustomDataByKey("human"):
                            # carb.log_warn("Human selected")
                            path = prim.GetPath().pathString
                            self._bus.push(self._human_selection_event, payload={"prim_path": path})
                        else:
                            # carb.log_warn("Human deselected")
                            self._bus.push(self._human_selection_event, payload={"prim_path": None})

    def _get_typed_parent(self, prim: Union[Usd.Prim, None], type_name: str, level: int = 5):
        """Returns the first parent of the given prim with the given type name. If no parent is found, returns None.

        Parameters:
        -----------
        prim : Usd.Prim or None
            The prim to search from. If None, returns None.
        type_name : str
            The parent type name to search for
        level : int
            The maximum number of levels to traverse. Defaults to 5.

        Returns:
        --------
        Usd.Prim
            The first parent of the given prim with the given type name. If no match is found, returns None.
        """

        if (not prim) or level == 0:
            return None
        elif prim and prim.GetTypeName() == type_name:
            return prim
        else:
            return self._get_typed_parent(prim.GetParent(), type_name, level - 1)
>>>>>>> fd3dffeb
<|MERGE_RESOLUTION|>--- conflicted
+++ resolved
@@ -3,11 +3,6 @@
 import carb
 import carb.events
 import omni
-<<<<<<< HEAD
-from . import mhusd
-
-# from .window import MHWindow, WINDOW_TITLE
-=======
 from functools import partial
 import asyncio
 import omni.usd
@@ -15,7 +10,6 @@
 from typing import Union
 
 from .window import MHWindow, WINDOW_TITLE, MENU_PATH
->>>>>>> fd3dffeb
 
 class MakeHumanExtension(omni.ext.IExt):
     # # ext_id is current extension id. It can be used with extension manager to query additional information, like where
@@ -23,20 +17,6 @@
 
     def on_startup(self, ext_id):
 
-<<<<<<< HEAD
-    #     # subscribe to stage events
-    #     # see https://github.com/mtw75/kit_customdata_view
-    #     self._usd_context = omni.usd.get_context()
-    #     self._selection = self._usd_context.get_selection()
-    #     self._human_selection_event = carb.events.type_from_string("siborg.create.human.human_selected")
-        
-    #     # subscribe to stage events
-    #     self._events = self._usd_context.get_stage_event_stream()
-    #     self._stage_event_sub = self._events.create_subscription_to_push(
-    #         self._on_stage_event,
-    #         name='human seletion changed',
-    #         )
-=======
         # subscribe to stage events
         # see https://github.com/mtw75/kit_customdata_view
         _usd_context = omni.usd.get_context()
@@ -49,79 +29,10 @@
             self._on_stage_event,
             name='human seletion changed',
             )
->>>>>>> fd3dffeb
 
     #     # get message bus event stream so we can push events to the message bus
     #     self._bus = omni.kit.app.get_app().get_message_bus_event_stream()
 
-<<<<<<< HEAD
-    #     # create a model to hold the selected prim path
-    #     self._selected_primpath_model = ui.SimpleStringModel("-")
-
-    #     # Create a path for menu item to open the window
-    #     self._menu_path = f"Window/{WINDOW_TITLE}"
-
-    #     # create a window for the extension
-        print("[siborg.create.human] HumanGeneratorExtension startup")
-    #     self._window = None
-    #     self._menu = omni.kit.ui.get_editor_menu().add_item(self._menu_path, self._on_menu_click, True)
-
-
-    # def _on_menu_click(self, menu, toggled):
-    #     """Handles showing and hiding the window from the 'Windows' menu."""
-    #     if toggled:
-    #         if self._window is None:
-    #             self._window = MHWindow(WINDOW_TITLE, self._menu_path)
-    #         else:
-    #             self._window.show()
-    #     else:
-    #         if self._window is not None:
-    #             self._window.hide()
-
-    # def _on_stage_event(self, event):
-    #     if event.type == int(omni.usd.StageEventType.SELECTION_CHANGED):
-    #         self._on_selection_changed()
-
-    # def _on_selection_changed(self):
-    #     # get the current selection and stage
-    #     selection = self._selection.get_selected_prim_paths()
-    #     stage = self._usd_context.get_stage()
-    #     print(f"== selection changed with {len(selection)} items")
-
-    #     if selection and stage:
-    #         if len(selection) > 0:
-    #             path = selection[-1]
-    #             print(path)
-    #             self._selected_primpath_model.set_value(path)
-    #             prim = stage.GetPrimAtPath(path)
-    #             prim_kind = prim.GetTypeName()
-    #             # If the selection is a human, push an event to the event stream with the prim as a payload
-    #             # This event will be picked up by the window and used to update the UI
-    #             if prim_kind == "SkelRoot" and prim.GetCustomDataByKey("human"):
-    #                 carb.log_warn("Human selected")
-    #                 self._bus.push(self._human_selection_event, payload={"prim_path": path})
-
-        self._window = ui.Window("My Window", width=300, height=300)
-        with self._window.frame:
-            with ui.VStack():
-                label = ui.Label("")
-                
-
-                def on_click():
-                    mhusd.make_human()
-
-                with ui.HStack():
-                    ui.Button("Add", clicked_fn=on_click)
-
-    def on_shutdown(self):
-        print("[siborg.create.human] HumanGenerator shutdown")
-    #     omni.kit.ui.get_editor_menu().remove_item(self._menu)
-    #     if self._window is not None:
-    #         self._window.destroy()
-    #         self._window = None
-    #     # unsubscribe from stage events
-    #     self._stage_event_sub = None
-=======
         ui.Workspace.set_show_window_fn(WINDOW_TITLE, partial(self.show_window, None))
 
         # create a menu item to open the window
@@ -228,5 +139,4 @@
         elif prim and prim.GetTypeName() == type_name:
             return prim
         else:
-            return self._get_typed_parent(prim.GetParent(), type_name, level - 1)
->>>>>>> fd3dffeb
+            return self._get_typed_parent(prim.GetParent(), type_name, level - 1)